cabal-version: 1.12

<<<<<<< HEAD
-- This file has been generated from package.yaml by hpack version 0.36.0.
=======
-- This file has been generated from package.yaml by hpack version 0.38.0.
>>>>>>> 0a053f10
--
-- see: https://github.com/sol/hpack

name:           fortran-src
version:        0.16.7
synopsis:       Parsers and analyses for Fortran standards 66, 77, 90, 95 and 2003 (partial).
description:    Provides lexing, parsing, and basic analyses of Fortran code covering standards: FORTRAN 66, FORTRAN 77, Fortran 90, Fortran 95, Fortran 2003 (partial) and some legacy extensions. Includes data flow and basic block analysis, a renamer, and type analysis. For example usage, see the @<https://hackage.haskell.org/package/camfort CamFort>@ project, which uses fortran-src as its front end.
category:       Language
homepage:       https://github.com/camfort/fortran-src#readme
bug-reports:    https://github.com/camfort/fortran-src/issues
author:         Mistral Contrastin,
                Matthew Danish,
                Dominic Orchard,
                Andrew Rice
<<<<<<< HEAD
maintainer:     me@madgen.net,
                Ben Orchard
=======
maintainer:     Dominic Orchard
>>>>>>> 0a053f10
license:        Apache-2.0
license-file:   LICENSE
build-type:     Simple
tested-with:
    GHC >= 9.0
extra-source-files:
    README.md
    CHANGELOG.md
    test-data/f77-include/foo.f
    test-data/f77-include/no-newline/foo.f
    test-data/module/leaf.f90
    test-data/module/mid1.f90
    test-data/module/mid2.f90
    test-data/module/top.f90
    test-data/pragma.f90
    test-data/pragma.f90.expected
    test-data/rewriter/replacementsmap-columnlimit/001_foo.f
    test-data/rewriter/replacementsmap-columnlimit/001_foo.f.expected
    test-data/rewriter/replacementsmap-columnlimit/002_other.f
    test-data/rewriter/replacementsmap-columnlimit/002_other.f.expected
    test-data/rewriter/replacementsmap-columnlimit/003_multiline.f
    test-data/rewriter/replacementsmap-columnlimit/003_multiline.f.expected
    test-data/rewriter/replacementsmap-columnlimit/004_comment.f
    test-data/rewriter/replacementsmap-columnlimit/004_comment.f.expected
    test-data/rewriter/replacementsmap-columnlimit/005_removals.f
    test-data/rewriter/replacementsmap-columnlimit/005_removals.f.expected
    test-data/rewriter/replacementsmap-columnlimit/006_linewrap_heuristic.f
    test-data/rewriter/replacementsmap-columnlimit/006_linewrap_heuristic.f.expected
    test-data/rewriter/replacementsmap-insertion/001_foo.f
    test-data/rewriter/replacementsmap-insertion/001_foo.f.expected
    test-data/rewriter/replacementsmap-overlapping-filtered/001_foo.f
    test-data/rewriter/replacementsmap-overlapping-filtered/001_foo.f.expected
    test-data/rewriter/replacementsmap-overlapping/001_foo.f
    test-data/rewriter/replacementsmap-overlapping/001_foo.f.expected
    test-data/rewriter/replacementsmap-padimplicitcomment/001_foo.f
    test-data/rewriter/replacementsmap-padimplicitcomment/001_foo.f.expected
    test-data/rewriter/replacementsmap-simple/001_foo.f
    test-data/rewriter/replacementsmap-simple/001_foo.f.expected
    test-data/rewriter/replacementsmap-simple/002_foo.f
    test-data/rewriter/replacementsmap-simple/002_foo.f.expected
    test-data/rewriter/replacementsmap-simple/003_foo.f
    test-data/rewriter/replacementsmap-simple/003_foo.f.expected
    test-data/rewriter/replacementsmap-simple/004_unicode.f
    test-data/rewriter/replacementsmap-simple/004_unicode.f.expected
    test-data/rewriter/replacementsmap-simple/005_unicode.f
    test-data/rewriter/replacementsmap-simple/005_unicode.f.expected
    test-data/rewriter/temp-failure/fail.f
    test-data/small.f90
    test-data/small.f90.expected
    test-data/st.expected
    test-data/st2.expected

source-repository head
  type: git
  location: https://github.com/camfort/fortran-src

library
  exposed-modules:
      Language.Fortran.Analysis
      Language.Fortran.Analysis.BBlocks
      Language.Fortran.Analysis.DataFlow
      Language.Fortran.Analysis.ModGraph
      Language.Fortran.Analysis.Renaming
      Language.Fortran.Analysis.SemanticTypes
      Language.Fortran.Analysis.Types
      Language.Fortran.AST
      Language.Fortran.AST.AList
      Language.Fortran.AST.Annotated
      Language.Fortran.AST.Common
      Language.Fortran.AST.Literal
      Language.Fortran.AST.Literal.Boz
      Language.Fortran.AST.Literal.Complex
      Language.Fortran.AST.Literal.Real
      Language.Fortran.Common.Array
      Language.Fortran.Intrinsics
      Language.Fortran.LValue
      Language.Fortran.Parser
      Language.Fortran.Parser.Fixed.Fortran66
      Language.Fortran.Parser.Fixed.Fortran77
      Language.Fortran.Parser.Fixed.Lexer
      Language.Fortran.Parser.Fixed.Utils
      Language.Fortran.Parser.Free.Fortran2003
      Language.Fortran.Parser.Free.Fortran90
      Language.Fortran.Parser.Free.Fortran95
      Language.Fortran.Parser.Free.Lexer
      Language.Fortran.Parser.Free.Utils
      Language.Fortran.Parser.LexerUtils
      Language.Fortran.Parser.Monad
      Language.Fortran.Parser.ParserUtils
      Language.Fortran.PrettyPrint
      Language.Fortran.Repr
      Language.Fortran.Repr.Compat.Natural
      Language.Fortran.Repr.Eval.Common
      Language.Fortran.Repr.Eval.Type
      Language.Fortran.Repr.Eval.Value
      Language.Fortran.Repr.Eval.Value.Op
      Language.Fortran.Repr.Tmp
      Language.Fortran.Repr.Type
      Language.Fortran.Repr.Type.Array
      Language.Fortran.Repr.Type.Scalar
      Language.Fortran.Repr.Type.Scalar.Common
      Language.Fortran.Repr.Type.Scalar.Complex
      Language.Fortran.Repr.Type.Scalar.Int
      Language.Fortran.Repr.Type.Scalar.Real
      Language.Fortran.Repr.Type.Scalar.String
      Language.Fortran.Repr.Util
      Language.Fortran.Repr.Value
      Language.Fortran.Repr.Value.Common
      Language.Fortran.Repr.Value.Machine
      Language.Fortran.Repr.Value.Scalar
      Language.Fortran.Repr.Value.Scalar.Common
      Language.Fortran.Repr.Value.Scalar.Complex
      Language.Fortran.Repr.Value.Scalar.Int
      Language.Fortran.Repr.Value.Scalar.Int.Idealized
      Language.Fortran.Repr.Value.Scalar.Int.Machine
      Language.Fortran.Repr.Value.Scalar.Logical
      Language.Fortran.Repr.Value.Scalar.Logical.Idealized
      Language.Fortran.Repr.Value.Scalar.Logical.Machine
      Language.Fortran.Repr.Value.Scalar.Machine
      Language.Fortran.Repr.Value.Scalar.Real
      Language.Fortran.Repr.Value.Scalar.String
      Language.Fortran.Rewriter
      Language.Fortran.Rewriter.Internal
      Language.Fortran.Transformation.Disambiguation.Function
      Language.Fortran.Transformation.Disambiguation.Intrinsic
      Language.Fortran.Transformation.Grouping
      Language.Fortran.Transformation.Monad
      Language.Fortran.Util.Files
      Language.Fortran.Util.FirstParameter
      Language.Fortran.Util.ModFile
      Language.Fortran.Util.Position
      Language.Fortran.Util.SecondParameter
      Language.Fortran.Version
      Text.PrettyPrint.GenericPretty.Orphans
      Text.PrettyPrint.GenericPretty.ViaShow
  other-modules:
      Paths_fortran_src
  hs-source-dirs:
      src
  default-extensions:
      TupleSections
      EmptyCase
      LambdaCase
      InstanceSigs
      BangPatterns
      ExplicitNamespaces
      DerivingStrategies
      StandaloneDeriving
      DeriveAnyClass
      DeriveGeneric
      DeriveDataTypeable
      DeriveFunctor
      DeriveFoldable
      DeriveTraversable
      DeriveLift
      FlexibleContexts
      FlexibleInstances
      MultiParamTypeClasses
      GADTs
      PolyKinds
      RoleAnnotations
      RankNTypes
      TypeApplications
      DefaultSignatures
      TypeFamilies
      DataKinds
      MagicHash
      BinaryLiterals
      ScopedTypeVariables
      TypeOperators
  ghc-options: -Wall -fno-warn-tabs
  build-tools:
      alex >=3.1
    , happy >=1.19
  build-depends:
      GenericPretty >=1.2.2 && <2
    , array ==0.5.*
    , base >=4.6 && <5
    , binary >=0.8.3.0 && <0.11
    , bytestring >=0.10 && <0.13
    , containers >=0.5 && <0.7
    , deepseq >=1.4 && <1.6
    , directory >=1.2 && <2
    , either >=5.0.1.1 && <5.1
    , fgl ==5.*
    , filepath ==1.4.*
    , mtl >=2.2 && <3
    , pretty >=1.1 && <2
    , process >=1.2.0.0
    , singletons ==3.0.*
    , singletons-base >=3.0 && <3.4
    , singletons-th >=3.0 && <3.4
    , temporary >=1.2 && <1.4
    , text >=1.2 && <2.2
    , uniplate >=1.6 && <2
  default-language: Haskell2010
  if os(windows)
    cpp-options: -DFS_DISABLE_WIN_BROKEN_TESTS

executable fortran-src
  main-is: Main.hs
  other-modules:
      Paths_fortran_src
  hs-source-dirs:
      app
  default-extensions:
      TupleSections
      EmptyCase
      LambdaCase
      InstanceSigs
      BangPatterns
      ExplicitNamespaces
      DerivingStrategies
      StandaloneDeriving
      DeriveAnyClass
      DeriveGeneric
      DeriveDataTypeable
      DeriveFunctor
      DeriveFoldable
      DeriveTraversable
      DeriveLift
      FlexibleContexts
      FlexibleInstances
      MultiParamTypeClasses
      GADTs
      PolyKinds
      RoleAnnotations
      RankNTypes
      TypeApplications
      DefaultSignatures
      TypeFamilies
      DataKinds
      MagicHash
      BinaryLiterals
      ScopedTypeVariables
      TypeOperators
  ghc-options: -Wall -fno-warn-tabs
  build-depends:
      GenericPretty >=1.2.2 && <2
    , array ==0.5.*
    , base >=4.6 && <5
    , binary >=0.8.3.0 && <0.11
    , bytestring >=0.10 && <0.13
    , containers >=0.5 && <0.7
    , deepseq >=1.4 && <1.6
    , directory >=1.2 && <2
    , either >=5.0.1.1 && <5.1
    , fgl ==5.*
    , filepath ==1.4.*
    , fortran-src
    , mtl >=2.2 && <3
    , pretty >=1.1 && <2
    , process >=1.2.0.0
    , singletons ==3.0.*
    , singletons-base >=3.0 && <3.4
    , singletons-th >=3.0 && <3.4
    , temporary >=1.2 && <1.4
    , text >=1.2 && <2.2
    , uniplate >=1.6 && <2
  default-language: Haskell2010
  if os(windows)
    cpp-options: -DFS_DISABLE_WIN_BROKEN_TESTS

test-suite spec
  type: exitcode-stdio-1.0
  main-is: Spec.hs
  other-modules:
      Language.Fortran.Analysis.BBlocksSpec
      Language.Fortran.Analysis.DataFlowSpec
      Language.Fortran.Analysis.ModFileSpec
      Language.Fortran.Analysis.ModGraphSpec
      Language.Fortran.Analysis.RenamingSpec
      Language.Fortran.Analysis.SemanticTypesSpec
      Language.Fortran.Analysis.TypesSpec
      Language.Fortran.AnalysisSpec
      Language.Fortran.AST.Literal.BozSpec
      Language.Fortran.AST.Literal.RealSpec
      Language.Fortran.Parser.Fixed.Fortran66Spec
      Language.Fortran.Parser.Fixed.Fortran77.IncludeSpec
      Language.Fortran.Parser.Fixed.Fortran77.ParserSpec
      Language.Fortran.Parser.Fixed.LexerSpec
      Language.Fortran.Parser.Free.Common
      Language.Fortran.Parser.Free.Fortran2003Spec
      Language.Fortran.Parser.Free.Fortran2008Spec
      Language.Fortran.Parser.Free.Fortran90Spec
      Language.Fortran.Parser.Free.Fortran95Spec
      Language.Fortran.Parser.Free.LexerSpec
      Language.Fortran.Parser.MonadSpec
      Language.Fortran.PrettyPrintSpec
      Language.Fortran.Repr.EvalSpec
      Language.Fortran.Rewriter.InternalSpec
      Language.Fortran.RewriterSpec
      Language.Fortran.Transformation.Disambiguation.FunctionSpec
      Language.Fortran.Transformation.GroupingSpec
      Language.Fortran.Util.FirstParameterSpec
      Language.Fortran.Util.SecondParameterSpec
      TestUtil
      Paths_fortran_src
  hs-source-dirs:
      test
  default-extensions:
      TupleSections
      EmptyCase
      LambdaCase
      InstanceSigs
      BangPatterns
      ExplicitNamespaces
      DerivingStrategies
      StandaloneDeriving
      DeriveAnyClass
      DeriveGeneric
      DeriveDataTypeable
      DeriveFunctor
      DeriveFoldable
      DeriveTraversable
      DeriveLift
      FlexibleContexts
      FlexibleInstances
      MultiParamTypeClasses
      GADTs
      PolyKinds
      RoleAnnotations
      RankNTypes
      TypeApplications
      DefaultSignatures
      TypeFamilies
      DataKinds
      MagicHash
      BinaryLiterals
      ScopedTypeVariables
      TypeOperators
  ghc-options: -Wall
  build-tool-depends:
      hspec-discover:hspec-discover
  build-depends:
      GenericPretty >=1.2.2 && <2
    , QuickCheck >=2.10 && <2.15
    , array ==0.5.*
    , base >=4.6 && <5
    , binary >=0.8.3.0 && <0.11
    , bytestring >=0.10 && <0.13
    , containers >=0.5 && <0.7
    , deepseq >=1.4 && <1.6
    , directory >=1.2 && <2
    , either >=5.0.1.1 && <5.1
    , fgl ==5.*
    , filepath ==1.4.*
    , fortran-src
    , hspec >=2.2 && <3
    , mtl >=2.2 && <3
    , pretty >=1.1 && <2
    , process >=1.2.0.0
    , singletons ==3.0.*
    , singletons-base >=3.0 && <3.4
    , singletons-th >=3.0 && <3.4
    , temporary >=1.2 && <1.4
    , text >=1.2 && <2.2
    , uniplate >=1.6 && <2
  default-language: Haskell2010
  if os(windows)
    cpp-options: -DFS_DISABLE_WIN_BROKEN_TESTS<|MERGE_RESOLUTION|>--- conflicted
+++ resolved
@@ -1,10 +1,6 @@
 cabal-version: 1.12
 
-<<<<<<< HEAD
--- This file has been generated from package.yaml by hpack version 0.36.0.
-=======
 -- This file has been generated from package.yaml by hpack version 0.38.0.
->>>>>>> 0a053f10
 --
 -- see: https://github.com/sol/hpack
 
@@ -19,12 +15,7 @@
                 Matthew Danish,
                 Dominic Orchard,
                 Andrew Rice
-<<<<<<< HEAD
-maintainer:     me@madgen.net,
-                Ben Orchard
-=======
 maintainer:     Dominic Orchard
->>>>>>> 0a053f10
 license:        Apache-2.0
 license-file:   LICENSE
 build-type:     Simple
