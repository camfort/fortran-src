module Language.Fortran.Transformation.GroupingSpec where

import Test.Hspec
import TestUtil

import Language.Fortran.Transformer
import Language.Fortran.AST

groupIf = transform [ GroupIf ]
groupDo = transform [ GroupLabeledDo ]

spec :: Spec
spec = do
  describe "Block IF-THEN and related statements" $ do
    it "groups example1" $
      groupIf example1 `shouldBe'` expectedExample1

    it "groups example2" $
      groupIf example2 `shouldBe'` expectedExample2

  describe "Block DO statements" $ do
    it "do group example1" $
      groupDo example1do `shouldBe` expectedExample1do

    it "do group example2 with common end-point" $
      groupDo example2do `shouldBe` expectedExample2do

-- if (.true.) then
-- end if
example1 = ProgramFile mi77 [ ([ ], PUMain () u (Just "example1") example1Blocks Nothing) ] []
example1Blocks =
  [ BlStatement () u Nothing (StIfThen () u Nothing valTrue)
  , BlStatement () u Nothing (StEndif () u Nothing) ]

<<<<<<< HEAD
expectedExample1 = ProgramFile mi77 [ ([ ], PUMain () u (Just "example1") expectedExample1Blocks Nothing) ] [ ]
expectedExample1Blocks = [ BlIf () u Nothing [ Just valTrue ] [ [ BlStatement () u Nothing (StEndif () u Nothing) ] ] ]
=======
expectedExample1 = ProgramFile [ ([ ], PUMain () u (Just "example1") expectedExample1Blocks Nothing) ] [ ]
expectedExample1Blocks = [ BlIf () u Nothing Nothing [ Just valTrue ] [ [ ] ] Nothing ]
>>>>>>> c8989edd

-- if (.true.) then
--   integer x
--   if (.false.) then
--   endif
-- else if (.true.) then
-- else
--   if (.false.) then
--   endif
-- end if
example2 = ProgramFile mi77 [ ([ ], PUMain () u (Just "example2") example2Blocks Nothing) ] [ ]
example2Blocks =
  [ BlStatement () u Nothing (StIfThen () u Nothing valTrue)
  , BlStatement () u Nothing (StDeclaration () u (TypeSpec () u TypeInteger Nothing) Nothing (AList () u [ DeclVariable () u (varGen "x") Nothing Nothing ]))
  , BlStatement () u Nothing (StIfThen () u Nothing valFalse)
  , BlStatement () u Nothing (StEndif () u Nothing)
  , BlStatement () u Nothing (StElsif () u Nothing valTrue)
  , BlStatement () u Nothing (StElse () u Nothing)
  , BlStatement () u Nothing (StIfThen () u Nothing valFalse)
  , BlStatement () u Nothing (StEndif () u Nothing)
  , BlStatement () u Nothing (StEndif () u Nothing) ]

<<<<<<< HEAD
expectedExample2 = ProgramFile mi77 [ ([ ], PUMain () u (Just "example2") expectedExample2Blocks Nothing) ] [ ]
expectedExample2Blocks = [ BlIf () u Nothing [ Just valTrue, Just valTrue, Nothing ] blockGroups ]
=======
expectedExample2 = ProgramFile [ ([ ], PUMain () u (Just "example2") expectedExample2Blocks Nothing) ] [ ]
expectedExample2Blocks = [ BlIf () u Nothing Nothing [ Just valTrue, Just valTrue, Nothing ] blockGroups Nothing ]
>>>>>>> c8989edd
blockGroups =
  [ [ BlStatement () u Nothing (StDeclaration () u (TypeSpec () u TypeInteger Nothing) Nothing (AList () u [ DeclVariable () u (varGen "x") Nothing Nothing ]))
    , innerIf ]
  , [ ]
<<<<<<< HEAD
  , [ innerIf
    , BlStatement () u Nothing (StEndif () u Nothing) ] ]
innerIf = BlIf () u Nothing [ Just valFalse ] [ [ BlStatement () u Nothing (StEndif () u Nothing) ] ]


-- do 10 i = 0, 10
-- 10   continue
example1do = ProgramFile mi77 [ ([ ], PUMain () u (Just "example1") example1doblocks Nothing) ] [ ]
example1doblocks =
  [ BlStatement () u Nothing
      (StDo () u Nothing (Just (ExpValue () u (ValInteger "10"))) dospec) ,
    BlStatement () u (Just (ExpValue () u (ValInteger "10"))) (StContinue () u) ]
dospec = (Just (DoSpecification () u
          (StExpressionAssign () u (ExpValue () u (ValVariable "i"))
                                   (ExpValue () u (ValInteger "0")))
                                   (ExpValue () u (ValInteger "10")) Nothing))

expectedExample1do = ProgramFile mi77 [ ([ ], PUMain () u (Just "example1") expectedExample1doBlocks Nothing) ] [ ]
expectedExample1doBlocks =
  [ BlDo () u Nothing dospec
     [BlStatement () u (Just (ExpValue () u (ValInteger "10"))) (StContinue () u)]]


-- do 10 i = 0, 10
-- do 10 i = 0, 10
-- 10   continue
example2do = ProgramFile mi77 [ ([ ], PUMain () u (Just "example2") example2doblocks Nothing) ] [ ]
example2doblocks =
  [ BlStatement () u Nothing
      (StDo () u Nothing (Just (ExpValue () u (ValInteger "10"))) dospec),
    BlStatement () u Nothing
      (StDo () u Nothing (Just (ExpValue () u (ValInteger "10"))) dospec),
    BlStatement () u (Just (ExpValue () u (ValInteger "10"))) (StContinue () u),
    BlStatement () u Nothing
      (StDo () u Nothing (Just (ExpValue () u (ValInteger "20"))) dospec) ,
    BlStatement () u (Just (ExpValue () u (ValInteger "20"))) (StContinue () u)]

expectedExample2do = ProgramFile mi77 [ ([ ], PUMain () u (Just "example2") expectedExample2doBlocks Nothing) ] [ ]
expectedExample2doBlocks =
  [ BlStatement () u Nothing
      (StDo () u Nothing (Just (ExpValue () u (ValInteger "10"))) dospec),
    BlStatement () u Nothing
      (StDo () u Nothing (Just (ExpValue () u (ValInteger "10"))) dospec),
    BlStatement () u (Just (ExpValue () u (ValInteger "10"))) (StContinue () u),
    BlDo () u Nothing dospec
     [BlStatement () u (Just (ExpValue () u (ValInteger "20"))) (StContinue () u)]]
=======
  , [ innerIf ] ]
innerIf = BlIf () u Nothing Nothing [ Just valFalse ] [ [ ] ] Nothing
>>>>>>> c8989edd
<|MERGE_RESOLUTION|>--- conflicted
+++ resolved
@@ -32,13 +32,8 @@
   [ BlStatement () u Nothing (StIfThen () u Nothing valTrue)
   , BlStatement () u Nothing (StEndif () u Nothing) ]
 
-<<<<<<< HEAD
 expectedExample1 = ProgramFile mi77 [ ([ ], PUMain () u (Just "example1") expectedExample1Blocks Nothing) ] [ ]
-expectedExample1Blocks = [ BlIf () u Nothing [ Just valTrue ] [ [ BlStatement () u Nothing (StEndif () u Nothing) ] ] ]
-=======
-expectedExample1 = ProgramFile [ ([ ], PUMain () u (Just "example1") expectedExample1Blocks Nothing) ] [ ]
 expectedExample1Blocks = [ BlIf () u Nothing Nothing [ Just valTrue ] [ [ ] ] Nothing ]
->>>>>>> c8989edd
 
 -- if (.true.) then
 --   integer x
@@ -61,25 +56,19 @@
   , BlStatement () u Nothing (StEndif () u Nothing)
   , BlStatement () u Nothing (StEndif () u Nothing) ]
 
-<<<<<<< HEAD
 expectedExample2 = ProgramFile mi77 [ ([ ], PUMain () u (Just "example2") expectedExample2Blocks Nothing) ] [ ]
-expectedExample2Blocks = [ BlIf () u Nothing [ Just valTrue, Just valTrue, Nothing ] blockGroups ]
-=======
-expectedExample2 = ProgramFile [ ([ ], PUMain () u (Just "example2") expectedExample2Blocks Nothing) ] [ ]
 expectedExample2Blocks = [ BlIf () u Nothing Nothing [ Just valTrue, Just valTrue, Nothing ] blockGroups Nothing ]
->>>>>>> c8989edd
 blockGroups =
   [ [ BlStatement () u Nothing (StDeclaration () u (TypeSpec () u TypeInteger Nothing) Nothing (AList () u [ DeclVariable () u (varGen "x") Nothing Nothing ]))
     , innerIf ]
   , [ ]
-<<<<<<< HEAD
-  , [ innerIf
-    , BlStatement () u Nothing (StEndif () u Nothing) ] ]
-innerIf = BlIf () u Nothing [ Just valFalse ] [ [ BlStatement () u Nothing (StEndif () u Nothing) ] ]
+  , [ innerIf ] ]
+innerIf = BlIf () u Nothing Nothing [ Just valFalse ] [ [ ] ] Nothing
 
 
 -- do 10 i = 0, 10
 -- 10   continue
+label10 = Just (ExpValue () u (ValInteger "10"))
 example1do = ProgramFile mi77 [ ([ ], PUMain () u (Just "example1") example1doblocks Nothing) ] [ ]
 example1doblocks =
   [ BlStatement () u Nothing
@@ -92,13 +81,16 @@
 
 expectedExample1do = ProgramFile mi77 [ ([ ], PUMain () u (Just "example1") expectedExample1doBlocks Nothing) ] [ ]
 expectedExample1doBlocks =
-  [ BlDo () u Nothing dospec
-     [BlStatement () u (Just (ExpValue () u (ValInteger "10"))) (StContinue () u)]]
+  [ BlDo () u Nothing Nothing label10 dospec
+     [BlStatement () u label10 (StContinue () u)] Nothing ]
 
 
+label20 = Just (ExpValue () u (ValInteger "20"))
 -- do 10 i = 0, 10
 -- do 10 i = 0, 10
 -- 10   continue
+-- do 20 i = 0, 10
+-- 20   continue
 example2do = ProgramFile mi77 [ ([ ], PUMain () u (Just "example2") example2doblocks Nothing) ] [ ]
 example2doblocks =
   [ BlStatement () u Nothing
@@ -117,9 +109,5 @@
     BlStatement () u Nothing
       (StDo () u Nothing (Just (ExpValue () u (ValInteger "10"))) dospec),
     BlStatement () u (Just (ExpValue () u (ValInteger "10"))) (StContinue () u),
-    BlDo () u Nothing dospec
-     [BlStatement () u (Just (ExpValue () u (ValInteger "20"))) (StContinue () u)]]
-=======
-  , [ innerIf ] ]
-innerIf = BlIf () u Nothing Nothing [ Just valFalse ] [ [ ] ] Nothing
->>>>>>> c8989edd
+    BlDo () u Nothing Nothing label20 dospec
+     [BlStatement () u (Just (ExpValue () u (ValInteger "20"))) (StContinue () u) ] Nothing ]