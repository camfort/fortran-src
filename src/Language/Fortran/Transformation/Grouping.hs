--- conflicted
+++ resolved
@@ -11,15 +11,10 @@
 import Debug.Trace
 
 genericGroup :: ([ Block (Analysis a) ] -> [ Block (Analysis a) ]) -> Transform a ()
-<<<<<<< HEAD
-genericGroup groupingFunction = do
-    modifyProgramFile $ \ (ProgramFile mi pus e) -> ProgramFile mi (zip (map fst pus) . map (go . snd) $ pus) e
-=======
 genericGroup groupingFunction =
     modifyProgramFile $
-      \(ProgramFile pus e) ->
-        ProgramFile (zip (map fst pus) . map (go . snd) $ pus) e
->>>>>>> c8989edd
+      \(ProgramFile mi pus e) ->
+        ProgramFile mi (zip (map fst pus) . map (go . snd) $ pus) e
   where
     go pu =
       case pu of
@@ -187,14 +182,14 @@
 groupLabeledDo' blos@(b:bs) = b' : bs'
   where
     (b', bs') = case b of
-<<<<<<< HEAD
       BlStatement a s label
-        (StDo _ _ _ (Just (ExpValue _ _ (ValInteger targetLabel))) doSpec) ->
+        (StDo _ _ mn tl@(Just (ExpValue _ _ (ValInteger targetLabel))) doSpec) ->
 
         case collectNonLabeledDoBlocks targetLabel groupedBlocks of
           -- Successfully grouped
           Just ( blocks, leftOverBlocks ) ->
-           ( BlDo a (getTransSpan s blocks) label doSpec blocks, leftOverBlocks)
+           ( BlDo a (getTransSpan s blocks) label mn tl doSpec blocks Nothing
+           , leftOverBlocks )
 
           -- Failed to group
           Nothing ->
@@ -206,14 +201,6 @@
                -- Otherwise, leave all blocks ungrouped *up-to the labelled
                -- target statement* and proceed with grouping on the rest
                Just ( blocks, rest ) -> ( b , blocks ++ groupLabeledDo' rest )
-
-=======
-      BlStatement a s label (StDo _ _ mn tl@(Just (ExpValue _ _ (ValInteger targetLabel))) doSpec) ->
-        let ( blocks, leftOverBlocks ) =
-              collectNonLabeledDoBlocks targetLabel groupedBlocks
-        in ( BlDo a (getTransSpan s blocks) label mn tl doSpec blocks Nothing
-           , leftOverBlocks)
->>>>>>> c8989edd
       b | containsGroups b ->
         ( applyGroupingToSubblocks groupLabeledDo' b, groupedBlocks )
       _ -> (b, groupedBlocks)
@@ -235,7 +222,7 @@
       | label == targetLabel -> Just ([ b ], rest)
 
     -- Error case of badly-bracketted do-blocks; fail
-    b@(BlDo _ span _ _ blocks):rest
+    b@(BlDo _ span _ _ _ _ blocks _):rest
       | badNesting targetLabel (collectNonLabeledDoBlocks targetLabel blocks) ->
         error $ "End of nonblock DO statement interwoven with another DO at "
                 ++ show span
