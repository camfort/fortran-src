--- conflicted
+++ resolved
@@ -9,13 +9,8 @@
 module Forpar.Lexer.FixedForm where
 
 import Data.Word (Word8)
-<<<<<<< HEAD
 import Data.Char (toLower, isDigit, ord)
-import Data.List (isPrefixOf, any)
-=======
-import Data.Char (toLower, isDigit)
 import Data.List (isPrefixOf, isSuffixOf, any)
->>>>>>> b6529241
 import Data.Maybe (fromJust, isNothing)
 import Data.Data
 import Data.Typeable
